--- conflicted
+++ resolved
@@ -1,426 +1,422 @@
-import os
-import time
-import wandb
-import torch
-import random
-import warnings
-import numpy as np
-from utils import *
-from config_test import *
-from tqdm import tqdm
-from copy import deepcopy
-from torch.cuda.amp import autocast, GradScaler
-from torch.utils.data import Dataset, DataLoader
-from transformers import GPT2Config, get_scheduler
-import torch.distributed as dist
-from torch.nn.parallel import DistributedDataParallel as DDP
-from torch.utils.data.distributed import DistributedSampler
-
-#############################
-# Set up distributed training
-#############################
-
-# world size, rank and local rank are set by commands
-# such as torchrun.
-world_size = int(os.environ['WORLD_SIZE']) if 'WORLD_SIZE' in os.environ else 1
-global_rank = int(os.environ['RANK']) if 'RANK' in os.environ else 0
-local_rank = int(os.environ['LOCAL_RANK']) if 'LOCAL_RANK' in os.environ else 0
-
-if world_size > 1:
-    torch.cuda.set_device(local_rank)   
-    device = torch.device("cuda", local_rank)
-    dist.init_process_group(backend='nccl') if world_size > 1 else None
-else:
-    device = torch.device("cuda") if torch.cuda.is_available() else torch.device("cpu")
-
-if DETERMINISTIC:
-    # Set random seed
-    seed = 0 + global_rank
-    random.seed(seed)
-    np.random.seed(seed)
-    torch.manual_seed(seed)
-    torch.cuda.manual_seed_all(seed)
-    torch.backends.cudnn.deterministic = True
-    torch.backends.cudnn.benchmark = False
-
-batch_size = BATCH_SIZE
-
-patch_config = GPT2Config(vocab_size=1,
-                        n_positions=PATCH_LENGTH,
-                        n_embd=HIDDEN_SIZE,
-                        n_layer=PATCH_NUM_LAYERS,
-                        n_head=HIDDEN_SIZE//64,
-                        n_inner=HIDDEN_SIZE*4)
-byte_config = GPT2Config(vocab_size=256+1,
-                        n_positions=PATCH_SIZE+1,
-                        n_embd=HIDDEN_SIZE,
-                        n_layer=BYTE_NUM_LAYERS,
-                        n_head=HIDDEN_SIZE//64,
-                        n_inner=HIDDEN_SIZE*4)
-model = bGPTLMHeadModel(patch_config, byte_config)
-model = model.to(device)
-
-# print parameter number
-print("Parameter Number: "+str(sum(p.numel() for p in model.parameters() if p.requires_grad)))
-
-if world_size > 1:
-    model = DDP(model, device_ids=[local_rank], output_device=local_rank,  find_unused_parameters=True)
-
-scaler = GradScaler()
-is_autocast = True
-optimizer = torch.optim.AdamW(model.parameters(), lr=LEARNING_RATE)
-    
-def collate_batch(input_batches):
-
-    # a = zip(*[(1, 4), (2, 5), (3, 6)]) 
-    # print(list(a)) # [(1, 2, 3), (4, 5, 6)]
-
-    input_patches, input_masks = zip(*input_batches)
-    # pad to the same length (max length in the batch)
-    input_patches = torch.nn.utils.rnn.pad_sequence(input_patches, batch_first=True, padding_value=256)
-    input_masks = torch.nn.utils.rnn.pad_sequence(input_masks, batch_first=True, padding_value=0)
-
-    return input_patches.to(device), input_masks.to(device)
-
-def split_into_minibatches(input_patches, input_masks, minibatch_size):
-    minibatches = []
-    for start_idx in range(0, len(input_patches), minibatch_size):
-        end_idx = start_idx + minibatch_size
-        minibatch_patches = input_patches[start_idx:end_idx]
-        minibatch_masks = input_masks[start_idx:end_idx]
-        minibatches.append((minibatch_patches, minibatch_masks))
-    return minibatches
-
-def list_files_in_directory(directories):
-    file_list = []
-    
-    for directory in directories:
-        for root, dirs, files in os.walk(directory):
-            for file in files:
-                file_path = os.path.join(root, file)
-                file_list.append(file_path)
-    return file_list
-
-def read_bytes(filename):
-    
-    ext = filename.split('.')[-1]
-    ext = bytearray(ext, 'utf-8')
-    ext = [byte for byte in ext][:PATCH_SIZE]
-
-    with open(filename, 'rb') as f:
-        file_bytes = f.read()
-
-    bytes = []
-    for byte in file_bytes:
-        bytes.append(byte)
-
-    if len(bytes)%PATCH_SIZE!=0:
-        bytes = bytes + [256] * (PATCH_SIZE - len(bytes) % PATCH_SIZE)
-
-    bos_patch = ext + [256] * (PATCH_SIZE - len(ext))
-    # 1. also add a bos patch at the beginning, as in inference.
-    # 2. add an eos patch at the end to indicate the end of the sequence.
-    bytes = bos_patch + bytes + [256] * PATCH_SIZE
-
-    # TODO: the meaning of this truncation is not clear.
-    # XXX Q1: shouldn't the training file already be split to the desired length?
-    # XXX Q2: what if we truncate the head? it will lose the extension info.
-
-    # "head": Keep the beginning part of the byte sequence.
-    # "body": Keep a random middle segment of the byte sequence.
-    # "tail": Keep the ending part of the byte sequence.
-
-    if len(bytes) > PATCH_LENGTH*PATCH_SIZE:
-        if SHOW_WARNS:
-            warnings.warn(f"Warning: {filename} is too long, truncating to {PATCH_LENGTH*PATCH_SIZE} bytes.")
-        choices = ["head", "body", "tail"]
-        choice = random.choice(choices)
-        if choice == "head":
-            bytes = bytes[:PATCH_LENGTH*PATCH_SIZE]
-        elif choice == "body" and len(bytes) > (PATCH_LENGTH+1)*PATCH_SIZE:
-            start = random.randint(1, len(bytes)//PATCH_SIZE-PATCH_LENGTH)
-            bytes = bytes[start*PATCH_SIZE:(start+PATCH_LENGTH)*PATCH_SIZE]
-        else:
-            bytes = bytes[-PATCH_LENGTH*PATCH_SIZE:]
-
-    # TODO: what is the meaning of this mask? seems useless?
-    masks = [1] * (len(bytes)//PATCH_SIZE)
-
-    return bytes, masks
-
-class ByteDataset(Dataset):
-    def __init__(self, filenames, split='train'):
-        ############################################
-        # construct filenames pairs and extensions
-        ############################################
-        if CONVERSION_MODE == None:
-            print(f"Autoregressive Training Mode: loading {len(filenames)} files for {split}")
-            self.filenames = filenames
-        elif "->" in CONVERSION_MODE:
-            print(f"Unidirectional Conversion Mode: loading {len(filenames)} files for {split}")
-            input_ext = CONVERSION_MODE.split("->")[0]
-            target_ext = CONVERSION_MODE.split("->")[1]
-
-            self.filenames = []
-            for filename in filenames:
-                if filename.split('.')[-1]==input_ext:
-                    target_filename = filename[:-(len(input_ext))] + target_ext
-                    if os.path.exists(target_filename):
-                        self.filenames.append((filename, target_filename))
-        elif "&" in CONVERSION_MODE:
-            print(f"Bidirectional Conversion Mode: loading {len(filenames)} files for {split}")
-            input_ext = CONVERSION_MODE.split("&")[0]
-            target_ext = CONVERSION_MODE.split("&")[1]
-
-            # if &, then each file appears twice, once as input and once as target.
-            self.filenames = []
-            for filename in filenames:
-                if filename.split('.')[-1]==input_ext:
-                    target_filename = filename[:-(len(input_ext))] + target_ext
-                    if os.path.exists(target_filename):
-                        self.filenames.append((filename, target_filename))
-                elif filename.split('.')[-1]==target_ext:
-                    input_filename = filename[:-(len(target_ext))] + input_ext
-                    if os.path.exists(input_filename):
-                        self.filenames.append((input_filename, filename))
-        else:
-            raise ValueError("Invalid Conversion Mode, please check the config.py file. You can use None, 'input->output', or 'input&output'.")
-            
-    def __len__(self):
-        return len(self.filenames)
-
-    def __getitem__(self, idx):
-        
-        ############################################
-        # read bytes from file
-        ############################################
-        if CONVERSION_MODE == None:
-            filename = self.filenames[idx]
-            file_bytes, file_masks = read_bytes(filename)
-        else:
-            input_filename, target_filename = self.filenames[idx]
-            # NOTE Here the masks are 1s of patch sequence length.
-            input_bytes, input_masks = read_bytes(input_filename)
-            target_bytes, target_masks = read_bytes(target_filename)
-
-            # NOTE -patch_size means that the last eos patch is removed.
-            # and we will add the target extension instead 
-            file_bytes = input_bytes[:-PATCH_SIZE] + target_bytes
-            file_masks = input_masks[:-1] + target_masks
-
-            if len(file_bytes) > PATCH_LENGTH*PATCH_SIZE:
-                print(f"Warning: {input_filename} and {target_filename} are too long after concatenation, truncating to {PATCH_LENGTH*PATCH_SIZE} bytes.")
-                # TODO: PROBLEM: if we can not just truncate... What if all target extensions are lost? Really have to determine How they train all this.... May be restrict the size of the files in the "train" folder? TBD.
-                file_bytes = file_bytes[:PATCH_LENGTH*PATCH_SIZE]
-                file_masks = file_masks[:PATCH_LENGTH]
-
-        file_bytes = torch.tensor(file_bytes, dtype=torch.long)
-        file_masks = torch.tensor(file_masks, dtype=torch.long)
-        
-        return file_bytes, file_masks
-
-# call model with a batch of input
-def process_one_batch(batch):
-    input_patches, input_masks = batch
-    loss = model(input_patches, input_masks).loss
-
-    # Reduce the loss on GPU 0
-    if world_size > 1:
-        loss = loss.unsqueeze(0)
-        # add all the losses together and broadcast to GPU 0 
-        # NOTE: This code is redundant. The gradient on a GPU is only non-0 when using the loss on that GPU. So useless to reduce the loss on GPU 0.
-        # FIXME should remove / world_size. Because will do so automatically in .backward()
-        dist.reduce(loss, dst=0)
-        #loss = loss / world_size
-        dist.broadcast(loss, src=0)
-
-    return loss
-
-# do one epoch for training
-def train_epoch():
-    tqdm_train_set = tqdm(train_set)
-    total_train_loss = 0
-    iter_idx = 1
-    model.train()
-    train_steps = (epoch-1)*len(train_set)
-
-    for batch in tqdm_train_set:
-        minibatches = split_into_minibatches(batch[0], batch[1], BATCH_SIZE//ACCUMULATION_STEPS)
-        # Accumulate gradients for ACCUMULATION_STEPS minibatches
-        for minibatch in minibatches:
-            with autocast():
-                loss = process_one_batch(minibatch) / ACCUMULATION_STEPS
-            scaler.scale(loss).backward()
-            total_train_loss += loss.item()
-        scaler.step(optimizer)
-        scaler.update()
-        
-        lr_scheduler.step()
-<<<<<<< HEAD
-        # set_to_none=True to save memory
-=======
-        # set to none = True can save memory
-        # here it is equivalent to model.zero_grad()
->>>>>>> 186056ab
-        model.zero_grad(set_to_none=True)
-        tqdm_train_set.set_postfix({str(global_rank)+'_train_loss': total_train_loss / iter_idx})
-        train_steps += 1
-        
-        # Log the training loss to wandb
-        if global_rank==0 and WANDB_LOG:
-            wandb.log({"train_loss": total_train_loss / iter_idx}, step=train_steps)
-
-        iter_idx += 1
-        
-    return total_train_loss / (iter_idx-1)
-
-# do one epoch for eval
-def eval_epoch():
-    tqdm_eval_set = tqdm(eval_set)
-    total_eval_loss = 0
-    iter_idx = 1
-    model.eval()
-  
-    # Evaluate data for one epoch
-    for batch in tqdm_eval_set: 
-        minibatches = split_into_minibatches(batch[0], batch[1], BATCH_SIZE//ACCUMULATION_STEPS)
-        for minibatch in minibatches:
-            with torch.no_grad():
-                loss = process_one_batch(minibatch) / ACCUMULATION_STEPS
-            total_eval_loss += loss.item()
-        tqdm_eval_set.set_postfix({str(global_rank)+'_eval_loss': total_eval_loss / iter_idx})
-        iter_idx += 1
-    return total_eval_loss / (iter_idx-1)
-
-# train and eval
-if __name__ == "__main__":
-    
-    if global_rank==0 and WANDB_LOG:
-        # Initialize wandb
-        wandb.init(project="bgpt", name="midi_gen_p_size_"+str(PATCH_SIZE)+
-                    "_p_length_"+str(PATCH_LENGTH)+
-                    "_b_layers_"+str(BYTE_NUM_LAYERS)+
-                    "_p_layers_"+str(PATCH_NUM_LAYERS)+
-                    "_h_size_"+str(HIDDEN_SIZE)+
-                    "_lr_"+str(LEARNING_RATE)+
-                    "_batch_"+str(BATCH_SIZE))
-                   
-    # load filenames under train and eval folder
-    train_files = list_files_in_directory(TRAIN_FOLDERS)
-    eval_files = list_files_in_directory(EVAL_FOLDERS)
-
-    if len(eval_files)==0:
-        random.shuffle(train_files)
-        eval_files = train_files[:int(len(train_files)*EVAL_SPLIT)]
-        train_files = train_files[int(len(train_files)*EVAL_SPLIT):]
-        
-    train_batch_nums = int(len(train_files) / batch_size)
-    eval_batch_nums = int(len(eval_files) / batch_size)
-
-    random.shuffle(train_files)
-    random.shuffle(eval_files)
-
-    train_files = train_files[:train_batch_nums*batch_size]
-    eval_files = eval_files[:eval_batch_nums*batch_size]
-
-    train_set = ByteDataset(train_files, split='train')
-    eval_set = ByteDataset(eval_files, split='eval')
-
-    train_sampler = DistributedSampler(train_set, num_replicas=world_size, rank=local_rank)
-    eval_sampler = DistributedSampler(eval_set, num_replicas=world_size, rank=local_rank)
-
-    train_set = DataLoader(train_set, batch_size=batch_size, collate_fn=collate_batch, sampler=train_sampler, shuffle = (train_sampler is None))
-    eval_set = DataLoader(eval_set, batch_size=batch_size, collate_fn=collate_batch, sampler=eval_sampler, shuffle = (train_sampler is None))
-
-    lr_scheduler = get_scheduler(
-        name="cosine",
-        optimizer=optimizer,
-        num_warmup_steps=NUM_EPOCHS * len(train_set) // 10,
-        num_training_steps=NUM_EPOCHS * len(train_set),
-    )
-    model = model.to(device)
-    optimizer = torch.optim.AdamW(model.parameters(), lr=LEARNING_RATE)
-
-    if LOAD_FROM_PRETRAINED and os.path.exists(PRETRAINED_PATH):
-        # Load checkpoint to CPU
-        checkpoint = torch.load(PRETRAINED_PATH, map_location='cpu')
-
-        # Here, model is assumed to be on GPU
-        # Load state dict to CPU model first, then move the model to GPU
-        if torch.cuda.device_count() > 1:
-            # If you have a DataParallel model, you need to load to model.module instead
-            cpu_model = deepcopy(model.module)
-            cpu_model.load_state_dict(checkpoint['model'])
-            model.module.load_state_dict(cpu_model.state_dict())
-        else:
-            # Load to a CPU clone of the model, then load back
-            cpu_model = deepcopy(model)
-            cpu_model.load_state_dict(checkpoint['model'])
-            model.load_state_dict(cpu_model.state_dict())
-            
-        print(f"Successfully Loaded Pretrained Checkpoint at Epoch {checkpoint['epoch']} with Loss {checkpoint['min_eval_loss']}")
-    
-    else:
-        pre_epoch = 0
-        best_epoch = 0
-        min_eval_loss = float('inf')
-
-    if LOAD_FROM_CHECKPOINT and os.path.exists(WEIGHTS_PATH):
-        # Load checkpoint to CPU
-        checkpoint = torch.load(WEIGHTS_PATH, map_location='cpu')
-
-        # Here, model is assumed to be on GPU
-        # Load state dict to CPU model first, then move the model to GPU
-        if torch.cuda.device_count() > 1:
-            # If you have a DataParallel model, you need to load to model.module instead
-            cpu_model = deepcopy(model.module)
-            cpu_model.load_state_dict(checkpoint['model'])
-            model.module.load_state_dict(cpu_model.state_dict())
-        else:
-            # Load to a CPU clone of the model, then load back
-            cpu_model = deepcopy(model)
-            cpu_model.load_state_dict(checkpoint['model'])
-            model.load_state_dict(cpu_model.state_dict())
-        optimizer.load_state_dict(checkpoint['optimizer'])
-        lr_scheduler.load_state_dict(checkpoint['lr_sched'])
-        pre_epoch = checkpoint['epoch']
-        best_epoch = checkpoint['best_epoch']
-        min_eval_loss = checkpoint['min_eval_loss']
-        print("Successfully Loaded Checkpoint from Epoch %d" % pre_epoch)
-        checkpoint = None
-    
-    else:
-        pre_epoch = 0
-        best_epoch = 0
-        min_eval_loss = float('inf')
-
-    for epoch in range(1+pre_epoch, NUM_EPOCHS+1):
-        train_sampler.set_epoch(epoch)
-        eval_sampler.set_epoch(epoch)
-        print('-' * 21 + "Epoch " + str(epoch) + '-' * 21)
-        train_loss = train_epoch()
-        eval_loss = eval_epoch()
-        if global_rank==0:
-            with open(LOGS_PATH,'a') as f:
-                f.write("Epoch " + str(epoch) + "\ntrain_loss: " + str(train_loss) + "\neval_loss: " +str(eval_loss) + "\ntime: " + time.asctime(time.localtime(time.time())) + "\n\n")
-            if eval_loss < min_eval_loss:
-                best_epoch = epoch
-                min_eval_loss = eval_loss
-                checkpoint = { 
-                                'model': model.module.state_dict() if hasattr(model, "module") else model.state_dict(),
-                                'optimizer': optimizer.state_dict(),
-                                'lr_sched': lr_scheduler.state_dict(),
-                                'epoch': epoch,
-                                'best_epoch': best_epoch,
-                                'min_eval_loss': min_eval_loss
-                                }
-                torch.save(checkpoint, WEIGHTS_PATH[:-4] + f"_E{epoch}.pth")
-        
-        if world_size > 1:
-            # wait for all processes to finish one epoch
-            dist.barrier()
-
-    if global_rank==0:
-        print("Best Eval Epoch : "+str(best_epoch))
-        print("Min Eval Loss : "+str(min_eval_loss))
-
+import os
+import time
+import wandb
+import torch
+import random
+import warnings
+import numpy as np
+from utils import *
+from config_test import *
+from tqdm import tqdm
+from copy import deepcopy
+from torch.cuda.amp import autocast, GradScaler
+from torch.utils.data import Dataset, DataLoader
+from transformers import GPT2Config, get_scheduler
+import torch.distributed as dist
+from torch.nn.parallel import DistributedDataParallel as DDP
+from torch.utils.data.distributed import DistributedSampler
+
+#############################
+# Set up distributed training
+#############################
+
+# world size, rank and local rank are set by commands
+# such as torchrun.
+world_size = int(os.environ['WORLD_SIZE']) if 'WORLD_SIZE' in os.environ else 1
+global_rank = int(os.environ['RANK']) if 'RANK' in os.environ else 0
+local_rank = int(os.environ['LOCAL_RANK']) if 'LOCAL_RANK' in os.environ else 0
+
+if world_size > 1:
+    torch.cuda.set_device(local_rank)   
+    device = torch.device("cuda", local_rank)
+    dist.init_process_group(backend='nccl') if world_size > 1 else None
+else:
+    device = torch.device("cuda") if torch.cuda.is_available() else torch.device("cpu")
+
+if DETERMINISTIC:
+    # Set random seed
+    seed = 0 + global_rank
+    random.seed(seed)
+    np.random.seed(seed)
+    torch.manual_seed(seed)
+    torch.cuda.manual_seed_all(seed)
+    torch.backends.cudnn.deterministic = True
+    torch.backends.cudnn.benchmark = False
+
+batch_size = BATCH_SIZE
+
+patch_config = GPT2Config(vocab_size=1,
+                        n_positions=PATCH_LENGTH,
+                        n_embd=HIDDEN_SIZE,
+                        n_layer=PATCH_NUM_LAYERS,
+                        n_head=HIDDEN_SIZE//64,
+                        n_inner=HIDDEN_SIZE*4)
+byte_config = GPT2Config(vocab_size=256+1,
+                        n_positions=PATCH_SIZE+1,
+                        n_embd=HIDDEN_SIZE,
+                        n_layer=BYTE_NUM_LAYERS,
+                        n_head=HIDDEN_SIZE//64,
+                        n_inner=HIDDEN_SIZE*4)
+model = bGPTLMHeadModel(patch_config, byte_config)
+model = model.to(device)
+
+# print parameter number
+print("Parameter Number: "+str(sum(p.numel() for p in model.parameters() if p.requires_grad)))
+
+if world_size > 1:
+    model = DDP(model, device_ids=[local_rank], output_device=local_rank,  find_unused_parameters=True)
+
+scaler = GradScaler()
+is_autocast = True
+optimizer = torch.optim.AdamW(model.parameters(), lr=LEARNING_RATE)
+    
+def collate_batch(input_batches):
+
+    # a = zip(*[(1, 4), (2, 5), (3, 6)]) 
+    # print(list(a)) # [(1, 2, 3), (4, 5, 6)]
+
+    input_patches, input_masks = zip(*input_batches)
+    # pad to the same length (max length in the batch)
+    input_patches = torch.nn.utils.rnn.pad_sequence(input_patches, batch_first=True, padding_value=256)
+    input_masks = torch.nn.utils.rnn.pad_sequence(input_masks, batch_first=True, padding_value=0)
+
+    return input_patches.to(device), input_masks.to(device)
+
+def split_into_minibatches(input_patches, input_masks, minibatch_size):
+    minibatches = []
+    for start_idx in range(0, len(input_patches), minibatch_size):
+        end_idx = start_idx + minibatch_size
+        minibatch_patches = input_patches[start_idx:end_idx]
+        minibatch_masks = input_masks[start_idx:end_idx]
+        minibatches.append((minibatch_patches, minibatch_masks))
+    return minibatches
+
+def list_files_in_directory(directories):
+    file_list = []
+    
+    for directory in directories:
+        for root, dirs, files in os.walk(directory):
+            for file in files:
+                file_path = os.path.join(root, file)
+                file_list.append(file_path)
+    return file_list
+
+def read_bytes(filename):
+    
+    ext = filename.split('.')[-1]
+    ext = bytearray(ext, 'utf-8')
+    ext = [byte for byte in ext][:PATCH_SIZE]
+
+    with open(filename, 'rb') as f:
+        file_bytes = f.read()
+
+    bytes = []
+    for byte in file_bytes:
+        bytes.append(byte)
+
+    if len(bytes)%PATCH_SIZE!=0:
+        bytes = bytes + [256] * (PATCH_SIZE - len(bytes) % PATCH_SIZE)
+
+    bos_patch = ext + [256] * (PATCH_SIZE - len(ext))
+    # 1. also add a bos patch at the beginning, as in inference.
+    # 2. add an eos patch at the end to indicate the end of the sequence.
+    bytes = bos_patch + bytes + [256] * PATCH_SIZE
+
+    # TODO: the meaning of this truncation is not clear.
+    # XXX Q1: shouldn't the training file already be split to the desired length?
+    # XXX Q2: what if we truncate the head? it will lose the extension info.
+
+    # "head": Keep the beginning part of the byte sequence.
+    # "body": Keep a random middle segment of the byte sequence.
+    # "tail": Keep the ending part of the byte sequence.
+
+    if len(bytes) > PATCH_LENGTH*PATCH_SIZE:
+        if SHOW_WARNS:
+            warnings.warn(f"Warning: {filename} is too long, truncating to {PATCH_LENGTH*PATCH_SIZE} bytes.")
+        choices = ["head", "body", "tail"]
+        choice = random.choice(choices)
+        if choice == "head":
+            bytes = bytes[:PATCH_LENGTH*PATCH_SIZE]
+        elif choice == "body" and len(bytes) > (PATCH_LENGTH+1)*PATCH_SIZE:
+            start = random.randint(1, len(bytes)//PATCH_SIZE-PATCH_LENGTH)
+            bytes = bytes[start*PATCH_SIZE:(start+PATCH_LENGTH)*PATCH_SIZE]
+        else:
+            bytes = bytes[-PATCH_LENGTH*PATCH_SIZE:]
+
+    # TODO: what is the meaning of this mask? seems useless?
+    masks = [1] * (len(bytes)//PATCH_SIZE)
+
+    return bytes, masks
+
+class ByteDataset(Dataset):
+    def __init__(self, filenames, split='train'):
+        ############################################
+        # construct filenames pairs and extensions
+        ############################################
+        if CONVERSION_MODE == None:
+            print(f"Autoregressive Training Mode: loading {len(filenames)} files for {split}")
+            self.filenames = filenames
+        elif "->" in CONVERSION_MODE:
+            print(f"Unidirectional Conversion Mode: loading {len(filenames)} files for {split}")
+            input_ext = CONVERSION_MODE.split("->")[0]
+            target_ext = CONVERSION_MODE.split("->")[1]
+
+            self.filenames = []
+            for filename in filenames:
+                if filename.split('.')[-1]==input_ext:
+                    target_filename = filename[:-(len(input_ext))] + target_ext
+                    if os.path.exists(target_filename):
+                        self.filenames.append((filename, target_filename))
+        elif "&" in CONVERSION_MODE:
+            print(f"Bidirectional Conversion Mode: loading {len(filenames)} files for {split}")
+            input_ext = CONVERSION_MODE.split("&")[0]
+            target_ext = CONVERSION_MODE.split("&")[1]
+
+            # if &, then each file appears twice, once as input and once as target.
+            self.filenames = []
+            for filename in filenames:
+                if filename.split('.')[-1]==input_ext:
+                    target_filename = filename[:-(len(input_ext))] + target_ext
+                    if os.path.exists(target_filename):
+                        self.filenames.append((filename, target_filename))
+                elif filename.split('.')[-1]==target_ext:
+                    input_filename = filename[:-(len(target_ext))] + input_ext
+                    if os.path.exists(input_filename):
+                        self.filenames.append((input_filename, filename))
+        else:
+            raise ValueError("Invalid Conversion Mode, please check the config.py file. You can use None, 'input->output', or 'input&output'.")
+            
+    def __len__(self):
+        return len(self.filenames)
+
+    def __getitem__(self, idx):
+        
+        ############################################
+        # read bytes from file
+        ############################################
+        if CONVERSION_MODE == None:
+            filename = self.filenames[idx]
+            file_bytes, file_masks = read_bytes(filename)
+        else:
+            input_filename, target_filename = self.filenames[idx]
+            # NOTE Here the masks are 1s of patch sequence length.
+            input_bytes, input_masks = read_bytes(input_filename)
+            target_bytes, target_masks = read_bytes(target_filename)
+
+            # NOTE -patch_size means that the last eos patch is removed.
+            # and we will add the target extension instead 
+            file_bytes = input_bytes[:-PATCH_SIZE] + target_bytes
+            file_masks = input_masks[:-1] + target_masks
+
+            if len(file_bytes) > PATCH_LENGTH*PATCH_SIZE:
+                print(f"Warning: {input_filename} and {target_filename} are too long after concatenation, truncating to {PATCH_LENGTH*PATCH_SIZE} bytes.")
+                # TODO: PROBLEM: if we can not just truncate... What if all target extensions are lost? Really have to determine How they train all this.... May be restrict the size of the files in the "train" folder? TBD.
+                file_bytes = file_bytes[:PATCH_LENGTH*PATCH_SIZE]
+                file_masks = file_masks[:PATCH_LENGTH]
+
+        file_bytes = torch.tensor(file_bytes, dtype=torch.long)
+        file_masks = torch.tensor(file_masks, dtype=torch.long)
+        
+        return file_bytes, file_masks
+
+# call model with a batch of input
+def process_one_batch(batch):
+    input_patches, input_masks = batch
+    loss = model(input_patches, input_masks).loss
+
+    # Reduce the loss on GPU 0
+    if world_size > 1:
+        loss = loss.unsqueeze(0)
+        # add all the losses together and broadcast to GPU 0 
+        # NOTE: This code is redundant. The gradient on a GPU is only non-0 when using the loss on that GPU. So useless to reduce the loss on GPU 0.
+        # FIXME should remove / world_size. Because will do so automatically in .backward()
+        dist.reduce(loss, dst=0)
+        #loss = loss / world_size
+        dist.broadcast(loss, src=0)
+
+    return loss
+
+# do one epoch for training
+def train_epoch():
+    tqdm_train_set = tqdm(train_set)
+    total_train_loss = 0
+    iter_idx = 1
+    model.train()
+    train_steps = (epoch-1)*len(train_set)
+
+    for batch in tqdm_train_set:
+        minibatches = split_into_minibatches(batch[0], batch[1], BATCH_SIZE//ACCUMULATION_STEPS)
+        # Accumulate gradients for ACCUMULATION_STEPS minibatches
+        for minibatch in minibatches:
+            with autocast():
+                loss = process_one_batch(minibatch) / ACCUMULATION_STEPS
+            scaler.scale(loss).backward()
+            total_train_loss += loss.item()
+        scaler.step(optimizer)
+        scaler.update()
+        
+        lr_scheduler.step()
+        # set to none = True can save memory
+        # here it is equivalent to model.zero_grad()
+        model.zero_grad(set_to_none=True)
+        tqdm_train_set.set_postfix({str(global_rank)+'_train_loss': total_train_loss / iter_idx})
+        train_steps += 1
+        
+        # Log the training loss to wandb
+        if global_rank==0 and WANDB_LOG:
+            wandb.log({"train_loss": total_train_loss / iter_idx}, step=train_steps)
+
+        iter_idx += 1
+        
+    return total_train_loss / (iter_idx-1)
+
+# do one epoch for eval
+def eval_epoch():
+    tqdm_eval_set = tqdm(eval_set)
+    total_eval_loss = 0
+    iter_idx = 1
+    model.eval()
+  
+    # Evaluate data for one epoch
+    for batch in tqdm_eval_set: 
+        minibatches = split_into_minibatches(batch[0], batch[1], BATCH_SIZE//ACCUMULATION_STEPS)
+        for minibatch in minibatches:
+            with torch.no_grad():
+                loss = process_one_batch(minibatch) / ACCUMULATION_STEPS
+            total_eval_loss += loss.item()
+        tqdm_eval_set.set_postfix({str(global_rank)+'_eval_loss': total_eval_loss / iter_idx})
+        iter_idx += 1
+    return total_eval_loss / (iter_idx-1)
+
+# train and eval
+if __name__ == "__main__":
+    
+    if global_rank==0 and WANDB_LOG:
+        # Initialize wandb
+        wandb.init(project="bgpt", name="midi_gen_p_size_"+str(PATCH_SIZE)+
+                    "_p_length_"+str(PATCH_LENGTH)+
+                    "_b_layers_"+str(BYTE_NUM_LAYERS)+
+                    "_p_layers_"+str(PATCH_NUM_LAYERS)+
+                    "_h_size_"+str(HIDDEN_SIZE)+
+                    "_lr_"+str(LEARNING_RATE)+
+                    "_batch_"+str(BATCH_SIZE))
+                   
+    # load filenames under train and eval folder
+    train_files = list_files_in_directory(TRAIN_FOLDERS)
+    eval_files = list_files_in_directory(EVAL_FOLDERS)
+
+    if len(eval_files)==0:
+        random.shuffle(train_files)
+        eval_files = train_files[:int(len(train_files)*EVAL_SPLIT)]
+        train_files = train_files[int(len(train_files)*EVAL_SPLIT):]
+        
+    train_batch_nums = int(len(train_files) / batch_size)
+    eval_batch_nums = int(len(eval_files) / batch_size)
+
+    random.shuffle(train_files)
+    random.shuffle(eval_files)
+
+    train_files = train_files[:train_batch_nums*batch_size]
+    eval_files = eval_files[:eval_batch_nums*batch_size]
+
+    train_set = ByteDataset(train_files, split='train')
+    eval_set = ByteDataset(eval_files, split='eval')
+
+    train_sampler = DistributedSampler(train_set, num_replicas=world_size, rank=local_rank)
+    eval_sampler = DistributedSampler(eval_set, num_replicas=world_size, rank=local_rank)
+
+    train_set = DataLoader(train_set, batch_size=batch_size, collate_fn=collate_batch, sampler=train_sampler, shuffle = (train_sampler is None))
+    eval_set = DataLoader(eval_set, batch_size=batch_size, collate_fn=collate_batch, sampler=eval_sampler, shuffle = (train_sampler is None))
+
+    lr_scheduler = get_scheduler(
+        name="cosine",
+        optimizer=optimizer,
+        num_warmup_steps=NUM_EPOCHS * len(train_set) // 10,
+        num_training_steps=NUM_EPOCHS * len(train_set),
+    )
+    model = model.to(device)
+    optimizer = torch.optim.AdamW(model.parameters(), lr=LEARNING_RATE)
+
+    if LOAD_FROM_PRETRAINED and os.path.exists(PRETRAINED_PATH):
+        # Load checkpoint to CPU
+        checkpoint = torch.load(PRETRAINED_PATH, map_location='cpu')
+
+        # Here, model is assumed to be on GPU
+        # Load state dict to CPU model first, then move the model to GPU
+        if torch.cuda.device_count() > 1:
+            # If you have a DataParallel model, you need to load to model.module instead
+            cpu_model = deepcopy(model.module)
+            cpu_model.load_state_dict(checkpoint['model'])
+            model.module.load_state_dict(cpu_model.state_dict())
+        else:
+            # Load to a CPU clone of the model, then load back
+            cpu_model = deepcopy(model)
+            cpu_model.load_state_dict(checkpoint['model'])
+            model.load_state_dict(cpu_model.state_dict())
+            
+        print(f"Successfully Loaded Pretrained Checkpoint at Epoch {checkpoint['epoch']} with Loss {checkpoint['min_eval_loss']}")
+    
+    else:
+        pre_epoch = 0
+        best_epoch = 0
+        min_eval_loss = float('inf')
+
+    if LOAD_FROM_CHECKPOINT and os.path.exists(WEIGHTS_PATH):
+        # Load checkpoint to CPU
+        checkpoint = torch.load(WEIGHTS_PATH, map_location='cpu')
+
+        # Here, model is assumed to be on GPU
+        # Load state dict to CPU model first, then move the model to GPU
+        if torch.cuda.device_count() > 1:
+            # If you have a DataParallel model, you need to load to model.module instead
+            cpu_model = deepcopy(model.module)
+            cpu_model.load_state_dict(checkpoint['model'])
+            model.module.load_state_dict(cpu_model.state_dict())
+        else:
+            # Load to a CPU clone of the model, then load back
+            cpu_model = deepcopy(model)
+            cpu_model.load_state_dict(checkpoint['model'])
+            model.load_state_dict(cpu_model.state_dict())
+        optimizer.load_state_dict(checkpoint['optimizer'])
+        lr_scheduler.load_state_dict(checkpoint['lr_sched'])
+        pre_epoch = checkpoint['epoch']
+        best_epoch = checkpoint['best_epoch']
+        min_eval_loss = checkpoint['min_eval_loss']
+        print("Successfully Loaded Checkpoint from Epoch %d" % pre_epoch)
+        checkpoint = None
+    
+    else:
+        pre_epoch = 0
+        best_epoch = 0
+        min_eval_loss = float('inf')
+
+    for epoch in range(1+pre_epoch, NUM_EPOCHS+1):
+        train_sampler.set_epoch(epoch)
+        eval_sampler.set_epoch(epoch)
+        print('-' * 21 + "Epoch " + str(epoch) + '-' * 21)
+        train_loss = train_epoch()
+        eval_loss = eval_epoch()
+        if global_rank==0:
+            with open(LOGS_PATH,'a') as f:
+                f.write("Epoch " + str(epoch) + "\ntrain_loss: " + str(train_loss) + "\neval_loss: " +str(eval_loss) + "\ntime: " + time.asctime(time.localtime(time.time())) + "\n\n")
+            if eval_loss < min_eval_loss:
+                best_epoch = epoch
+                min_eval_loss = eval_loss
+                checkpoint = { 
+                                'model': model.module.state_dict() if hasattr(model, "module") else model.state_dict(),
+                                'optimizer': optimizer.state_dict(),
+                                'lr_sched': lr_scheduler.state_dict(),
+                                'epoch': epoch,
+                                'best_epoch': best_epoch,
+                                'min_eval_loss': min_eval_loss
+                                }
+                torch.save(checkpoint, WEIGHTS_PATH[:-4] + f"_E{epoch}.pth")
+        
+        if world_size > 1:
+            # wait for all processes to finish one epoch
+            dist.barrier()
+
+    if global_rank==0:
+        print("Best Eval Epoch : "+str(best_epoch))
+        print("Min Eval Loss : "+str(min_eval_loss))
+